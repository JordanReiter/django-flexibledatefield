--- conflicted
+++ resolved
@@ -2,10 +2,6 @@
 
 def fix_date_format(s):
     return re.sub(r'\b0+([0-9])', r'\1', s)
-
-def _cmperror(x, y):
-    raise TypeError("can't compare '%s' to '%s'.." % (
-                    type(x).__name__, type(y).__name__))
 
 DATE_PATTERNS = (
     '%Y-%m-%d %H:%M:%S.%f',
@@ -61,7 +57,7 @@
                 self.date
             except AttributeError:
                 raise ValueError("Invalid value for flexible date")
-    
+
     @classmethod
     def parse(cls, dt):
         dt = str(dt)
@@ -113,9 +109,6 @@
             except AttributeError:
                 return str(self.year)
                 
-    def __int__(self):
-        return int(self.value)
-
     def  __repr__(self):
         return "%s(%d)" % (
                            'flexibledate.' + self.__class__.__name__,
@@ -137,7 +130,6 @@
                     try:
                         datetime.datetime(new_year, new_month, day or 1)
                         new_fd.value = int("%04d%02d%02d" % (new_year, new_month, day or 0))
-                        return new_fd
                     except ValueError:
                         raise ValueError("I can't add %s to %s because it would create an invalid date." % (repr(other), repr(self))) 
                 except AttributeError:
@@ -148,7 +140,9 @@
                     new_fd.value = new_date_value.strftime('%Y%m%d')
                 except AttributeError:
                     raise ValueError("You tried to add a flexible date delta with days to a flexible date without days (What is %s + %d days?)" % (self, other.days))
-<<<<<<< HEAD
+            return new_fd
+        elif isinstance(other, datetime.date) or isinstance(other, datetime.datetime):
+            return self + flexibledate(other)
         elif isinstance(other, datetime.timedelta):
             try:
                 new_date_value = self.date + other
@@ -156,15 +150,9 @@
             except (AttributeError, TypeError):
                 pass
         return NotImplemented
-    
+
     def __radd__(self, other):
         return self + other
-=======
-            return new_fd
-        elif isinstance(other, datetime.date) or isinstance(other, datetime.datetime):
-            return self + flexibledate(other)
-        raise TypeError("unsupported operand type(s) for +: %s and %s" % (type(self).__name__, type(other).__name__))
->>>>>>> b2274d99
 
     def __sub__(self, other):
         if isinstance(other, flexibledatedelta):
@@ -180,7 +168,6 @@
             if other_month and self.get_month(empty_allowed=True):
                 diff_months = self.month - other_month
             return flexibledatedelta(diff_years, diff_months, diff_days)
-<<<<<<< HEAD
         elif isinstance(other, datetime.timedelta):
             try:
                 new_date_value = self.date - other
@@ -193,7 +180,6 @@
             except (AttributeError, TypeError, ValueError):
                 pass
         return NotImplemented
-    
     def __rsub__(self, other):
         date_cls = None
         if isinstance(other, (datetime.date, datetime.datetime)):
@@ -204,6 +190,7 @@
                 self.get_month(True) or other.month,
                 self.get_day(True) or other.day
             ))
+                
 
     def __eq__(self, other):
         if isinstance(other, flexibledate):
@@ -233,13 +220,13 @@
                 pass
             try:
                 my_parts = (
-                    self.year, 
+                    self.year,
                     self.get_month(True),
                     self.get_day(True)
                 )
                 other_parts = (other.year, other.month, other.day)
             except AttributeError:
-                _cmperror(self, other)
+                return NotImplemented
             return (my_parts <= other_parts)
 
     def __lt__(self, other):
@@ -252,13 +239,13 @@
                 pass
             try:
                 my_parts = (
-                    self.year, 
+                    self.year,
                     self.get_month(True),
                     self.get_day(True)
                 )
                 other_parts = (other.year, other.month, other.day)
             except AttributeError:
-                _cmperror(self, other)
+                return NotImplemented
             return (my_parts < other_parts)
 
     def __ge__(self, other):
@@ -271,45 +258,16 @@
                 pass
             try:
                 my_parts = (
-                    self.year, 
+                    self.year,
                     self.get_month(True),
                     self.get_day(True)
                 )
                 other_parts = (other.year, other.month, other.day)
             except AttributeError:
-                _cmperror(self, other)
+                return NotImplemented
             return (my_parts >= other_parts)
-=======
-        elif isinstance(other, datetime.date) or isinstance(other, datetime.datetime):
-            return self + -flexibledate(other)
-        raise TypeError("unsupported operand type(s) for -: %s and %s" % (type(self).__name__, type(other).__name__))
-                
-
-    def __eq__(self, other):
-        try:
-            return self.__cmp(other) == 0
-        except TypeError:
-            return False
-
-    def __ne__(self, other):
-        return self.__cmp(other) != 0
-
-    def __le__(self, other):
-        return self.__cmp(other) <= 0
-
-    def __lt__(self, other):
-        return self.__cmp(other) < 0
-
-    def __ge__(self, other):
-        return self.__cmp(other) >= 0
->>>>>>> b2274d99
-
     def __gt__(self, other):
-        return self.__cmp(other) > 0
-
-    def __cmp(self, other):
         if isinstance(other, flexibledate):
-<<<<<<< HEAD
             return self.value > other.value
         else:
             try:
@@ -318,22 +276,14 @@
                 pass
             try:
                 my_parts = (
-                    self.year, 
+                    self.year,
                     self.get_month(True),
                     self.get_day(True)
                 )
                 other_parts = (other.year, other.month, other.day)
             except AttributeError:
-                _cmperror(self, other)
+               return NotImplemented
             return (my_parts > other_parts)
-=======
-            return cmp(self.value, other.value)
-        elif isinstance(other, datetime.datetime) or isinstance(other, datetime.date):
-            return cmp(self.value, flexibledate(other).value)
-        else:
-            _cmperror(self, other)
-        
->>>>>>> b2274d99
 
 
 class flexibledatedelta(object):
@@ -415,31 +365,31 @@
         if isinstance(other, flexibledatedelta):
             return self.value <= other.value
         else:
-            _cmperror(self, other)
+            return NotImplemented
 
     def __lt__(self, other):
         if isinstance(other, flexibledatedelta):
             return self.value < other.value
         else:
-            _cmperror(self, other)
+            return NotImplemented
 
     def __ge__(self, other):
         if isinstance(other, flexibledatedelta):
             return self.value >= other.value
         else:
-            _cmperror(self, other)
+            return NotImplemented
 
     def __gt__(self, other):
         if isinstance(other, flexibledatedelta):
             return self.value > other.value
         else:
-            _cmperror(self, other)
+            return NotImplemented
 
     @property
     def value(self):
         return (self.years, self.months, self.days)
 
-    
+
 class flexibledatespan(object):
     def __init__(self, start, end):
         self.start = start
@@ -488,6 +438,4 @@
                 datetime.datetime.strftime(start_date,'%b %Y'),
                 datetime.datetime.strftime(end_date,'%b %Y'),
             )
-        return "%s-%s" % ( start_year, end_year)
-        
-
+        return "%s-%s" % ( start_year, end_year)
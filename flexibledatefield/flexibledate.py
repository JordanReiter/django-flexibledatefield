--- conflicted
+++ resolved
@@ -4,7 +4,7 @@
     return re.sub(r'\b0+([0-9])', r'\1', s)
 
 def _cmperror(x, y):
-    raise TypeError("can't compare '%s' to '%s'.." % (
+    raise TypeError("can't compare '%s' to '%s'" % (
                     type(x).__name__, type(y).__name__))
 
 DATE_PATTERNS = (
@@ -61,7 +61,7 @@
                 self.date
             except AttributeError:
                 raise ValueError("Invalid value for flexible date")
-    
+
     @classmethod
     def parse(cls, dt):
         dt = str(dt)
@@ -101,9 +101,6 @@
             raise AttributeError("%s has no attribute 'day'" % type(self).__name__)
     day = property(get_day)
 
-    def __int__(self):
-        return self.value
-
     def __str__(self):
         try:
             return fix_date_format(datetime.datetime.strftime(self.date, '%b %d, %Y'))
@@ -137,7 +134,6 @@
                     try:
                         datetime.datetime(new_year, new_month, day or 1)
                         new_fd.value = int("%04d%02d%02d" % (new_year, new_month, day or 0))
-                        return new_fd
                     except ValueError:
                         raise ValueError("I can't add %s to %s because it would create an invalid date." % (repr(other), repr(self))) 
                 except AttributeError:
@@ -148,7 +144,6 @@
                     new_fd.value = new_date_value.strftime('%Y%m%d')
                 except AttributeError:
                     raise ValueError("You tried to add a flexible date delta with days to a flexible date without days (What is %s + %d days?)" % (self, other.days))
-<<<<<<< HEAD
         elif isinstance(other, datetime.timedelta):
             try:
                 new_date_value = self.date + other
@@ -156,15 +151,9 @@
             except (AttributeError, TypeError):
                 pass
         return NotImplemented
-    
+
     def __radd__(self, other):
         return self + other
-=======
-            return new_fd
-        elif isinstance(other, datetime.date) or isinstance(other, datetime.datetime):
-            return self + flexibledate(other)
-        raise TypeError("unsupported operand type(s) for +: %s and %s" % (type(self).__name__, type(other).__name__))
->>>>>>> 5f22d099
 
     def __sub__(self, other):
         if isinstance(other, flexibledatedelta):
@@ -180,7 +169,6 @@
             if other_month and self.get_month(empty_allowed=True):
                 diff_months = self.month - other_month
             return flexibledatedelta(diff_years, diff_months, diff_days)
-<<<<<<< HEAD
         elif isinstance(other, datetime.timedelta):
             try:
                 new_date_value = self.date - other
@@ -193,7 +181,7 @@
             except (AttributeError, TypeError, ValueError):
                 pass
         return NotImplemented
-    
+                
     def __rsub__(self, other):
         date_cls = None
         if isinstance(other, (datetime.date, datetime.datetime)):
@@ -279,37 +267,9 @@
             except AttributeError:
                 _cmperror(self, other)
             return (my_parts >= other_parts)
-=======
-        elif isinstance(other, datetime.date) or isinstance(other, datetime.datetime):
-            return self + -flexibledate(other)
-        raise TypeError("unsupported operand type(s) for -: %s and %s" % (type(self).__name__, type(other).__name__))
-                
-
-    def __eq__(self, other):
-        try:
-            return self.__cmp(other) == 0
-        except TypeError:
-            return False
-
-    def __ne__(self, other):
-        return self.__cmp(other) != 0
-
-    def __le__(self, other):
-        return self.__cmp(other) <= 0
-
-    def __lt__(self, other):
-        return self.__cmp(other) < 0
-
-    def __ge__(self, other):
-        return self.__cmp(other) >= 0
->>>>>>> 5f22d099
 
     def __gt__(self, other):
-        return self.__cmp(other) > 0
-
-    def __cmp(self, other):
         if isinstance(other, flexibledate):
-<<<<<<< HEAD
             return self.value > other.value
         else:
             try:
@@ -326,16 +286,8 @@
             except AttributeError:
                 _cmperror(self, other)
             return (my_parts > other_parts)
-=======
-            return cmp(self.value, other.value)
-        elif isinstance(other, datetime.datetime) or isinstance(other, datetime.date):
-            return cmp(self.value, flexibledate(other).value)
-        else:
-            _cmperror(self, other)
+
         
->>>>>>> 5f22d099
-
-
 class flexibledatedelta(object):
     def __init__(self, years=0, months=0, days=0):
         self.years = years

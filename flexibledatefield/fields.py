import datetime

from django.core.exceptions import ValidationError
from django import forms
from django.db import models
from django.forms.widgets import Select
from django.utils.dates import MONTHS
from django.utils.safestring import mark_safe

from .flexibledate import flexibledate, parse_flexibledate

class FlexibleDateWidget(forms.Widget):
    """
    A Widget that splits date input into three inputs

    This also serves as an example of a Widget that has more than one HTML
    element and hence implements value_from_datadict.
    """
    none_value = (0, '(optional)')
    month_field = '%s_month'
    day_field = '%s_day'
    year_field = '%s_year'

    def __init__(self, attrs=None, years=None, required=True):
        # years is an optional list/tuple of years to use in the "year" select box.
        self.attrs = attrs or {}
        self.required = required
        if years:
            self.years = years
        else:
            this_year = datetime.date.today().year
            self.years = range(this_year-10, this_year+11)

    def render(self, name, value, attrs=None):
<<<<<<< HEAD
        if value:
            year_val, month_val, day_val = value.get_year(), value.get_month(empty_allowed=True), value.get_day(empty_allowed=True)
        else:
            year_val = month_val = day_val = None
=======
        try:
            year_val, month_val, day_val = value.get_year(), value.get_month(empty_allowed=True), value.get_day(empty_allowed=True)
        except AttributeError:
            year_val, month_val, day_val = None, None, None
>>>>>>> b2274d99

        output = []

        if 'id' in self.attrs:
            id_ = self.attrs['id']
        else:
            id_ = 'id_%s' % name
                        
        local_attrs = self.build_attrs(id=self.year_field % id_)
        year_choices = [(i, i) for i in self.years]
        year_choices.reverse()
        if not self.required:
            year_choices = [(0,'(year)')] + year_choices
        s = Select(choices=year_choices)
        select_html = s.render(self.year_field % name, year_val, local_attrs)
        output.append(select_html)

        month_choices = list(MONTHS.items())
        month_choices.append(self.none_value)
        month_choices.sort()
        local_attrs['id'] = self.month_field % id_
        
        s = Select(choices=month_choices)
        select_html = s.render(self.month_field % name, month_val, local_attrs)
        output.append(select_html)

        
        day_choices = [(i, i) for i in range(1, 32)]
        day_choices.insert(0, self.none_value)
        local_attrs['id'] = self.day_field % id_
        
        s = Select(choices=day_choices)
        select_html = s.render(self.day_field % name, day_val, local_attrs)
        output.append(select_html)

        return mark_safe(u'\n'.join(output))

    def id_for_label(self, id_):
        return '%s_year' % id_
    id_for_label = classmethod(id_for_label)

    def value_from_datadict(self, data, files, name):
        try:
            y = int(data.get(self.year_field % name))
        except:
            y = 0
        try:
            m = int(data.get(self.month_field % name))
        except:
            m = 0
        try:
            d = int(data.get(self.day_field % name))
        except:
            d = 0
        if y == m == d == "0":
            return None
        if y:
            return flexibledate('%04d%02d%02d' % (y, m or 0, d or 0))
        return data.get(name, None)



class FlexibleDateFormField(forms.Field):
    def __init__(self,*args,**kwargs):
        defaults={}
        defaults.update(kwargs)
        min_value = defaults.pop('min_value',None)
        max_value = defaults.pop('max_value',None)
        years = defaults.pop('years', None)
        defaults['widget']=FlexibleDateWidget(years=years, required=kwargs.get('required',True))
        # these kwargs cause problems for the generic field type
        super(FlexibleDateFormField, self).__init__(*args, **defaults)

class FlexibleDateProxy(flexibledate):

    def __repr__(self):
        return "flexibledate({})".format(self.value)

    @property
    def display(self):
        return str(self)


class FlexibleDateDescriptor(object):
    def __init__(self, field_name, proxy_class):
        self.field_name = field_name
        self.proxy_class = proxy_class

    def __get__(self, instance=None, owner=None):
        # grab the original value before we proxy
        value = instance.__dict__[self.field_name]
        if value is None:
            # We can't proxy a None through a unicode sub-class
            return value
        return self.proxy_class.parse(value)

    def __set__(self, instance, value):
        instance.__dict__[self.field_name] = value


class FlexibleDateField(models.PositiveIntegerField):

    def from_db_value(self, value, expression, connection, context):
        if value is None:
            return None
        return flexibledate.parse(value)
    
    def contribute_to_class(self, cls, name):
        super(FlexibleDateField, self).contribute_to_class(cls, name)
        # Add our descriptor to this field in place of of the normal attribute
        setattr(cls, self.name, 
                FlexibleDateDescriptor(self.name, FlexibleDateProxy) )

    def get_internal_type(self):
        return 'IntegerField'

    def __init__(self, *args, **kwargs):
        self.years = kwargs.pop('years',None)
        super(FlexibleDateField, self).__init__(*args, **kwargs)

    def to_python(self, value):
        """
        Validates that the input can be converted to a date. 
        Returns a flexibledate object.
        """
        if not value:
            return None

        if isinstance(value, flexibledate):
            return value

        try:
            return flexibledate.parse(value)
        except (ValueError, TypeError) as err:
            raise ValidationError(err)
        
    def get_prep_value(self, value):
        if not value:
            return None
        return int(self.to_python(value))

    def get_db_prep_lookup(self, lookup_type, value, connection, prepared=False):
        if isinstance(value, flexibledate):
            value = value.value
        elif isinstance(value, (list, tuple)):
            value = [self.get_prep_value(vv) for vv in value]
        else:
            try:
                value = int(value.strftime('%Y%m%d'))
            except AttributeError:
                value = int(value)
        if not prepared:
            value = self.get_prep_lookup(lookup_type, value)
        if lookup_type == 'year':
            return (int("%d0000" % value), int("%d1231" % value))
        else:
            return super(FlexibleDateField, self).get_db_prep_lookup(lookup_type, value, connection=connection, prepared=prepared)

    def formfield(self, *args, **kwargs):
        defaults={'form_class': FlexibleDateFormField}
        defaults.update(kwargs)
        return super(FlexibleDateField, self).formfield(years=self.years, *args, **defaults)<|MERGE_RESOLUTION|>--- conflicted
+++ resolved
@@ -9,6 +9,7 @@
 
 from .flexibledate import flexibledate, parse_flexibledate
 
+
 class FlexibleDateWidget(forms.Widget):
     """
     A Widget that splits date input into three inputs
@@ -32,17 +33,10 @@
             self.years = range(this_year-10, this_year+11)
 
     def render(self, name, value, attrs=None):
-<<<<<<< HEAD
-        if value:
-            year_val, month_val, day_val = value.get_year(), value.get_month(empty_allowed=True), value.get_day(empty_allowed=True)
-        else:
-            year_val = month_val = day_val = None
-=======
         try:
             year_val, month_val, day_val = value.get_year(), value.get_month(empty_allowed=True), value.get_day(empty_allowed=True)
         except AttributeError:
             year_val, month_val, day_val = None, None, None
->>>>>>> b2274d99
 
         output = []
 
@@ -50,7 +44,7 @@
             id_ = self.attrs['id']
         else:
             id_ = 'id_%s' % name
-                        
+
         local_attrs = self.build_attrs(id=self.year_field % id_)
         year_choices = [(i, i) for i in self.years]
         year_choices.reverse()
@@ -64,16 +58,16 @@
         month_choices.append(self.none_value)
         month_choices.sort()
         local_attrs['id'] = self.month_field % id_
-        
+
         s = Select(choices=month_choices)
         select_html = s.render(self.month_field % name, month_val, local_attrs)
         output.append(select_html)
 
-        
+
         day_choices = [(i, i) for i in range(1, 32)]
         day_choices.insert(0, self.none_value)
         local_attrs['id'] = self.day_field % id_
-        
+
         s = Select(choices=day_choices)
         select_html = s.render(self.day_field % name, day_val, local_attrs)
         output.append(select_html)
@@ -116,6 +110,8 @@
         # these kwargs cause problems for the generic field type
         super(FlexibleDateFormField, self).__init__(*args, **defaults)
 
+
+
 class FlexibleDateProxy(flexibledate):
 
     def __repr__(self):
@@ -127,6 +123,15 @@
 
 
 class FlexibleDateDescriptor(object):
+    """
+    A descriptor for flexible date fields on a model instance.
+
+        >>> instance.flexibledate.value
+        20100400
+
+        >>> instance.flexibledate.display
+        April 2010
+    """
     def __init__(self, field_name, proxy_class):
         self.field_name = field_name
         self.proxy_class = proxy_class
@@ -149,12 +154,13 @@
         if value is None:
             return None
         return flexibledate.parse(value)
-    
+
     def contribute_to_class(self, cls, name):
         super(FlexibleDateField, self).contribute_to_class(cls, name)
         # Add our descriptor to this field in place of of the normal attribute
-        setattr(cls, self.name, 
+        setattr(cls, self.name,
                 FlexibleDateDescriptor(self.name, FlexibleDateProxy) )
+
 
     def get_internal_type(self):
         return 'IntegerField'
@@ -165,7 +171,7 @@
 
     def to_python(self, value):
         """
-        Validates that the input can be converted to a date. 
+        Validates that the input can be converted to a date.
         Returns a flexibledate object.
         """
         if not value:
@@ -178,7 +184,7 @@
             return flexibledate.parse(value)
         except (ValueError, TypeError) as err:
             raise ValidationError(err)
-        
+
     def get_prep_value(self, value):
         if not value:
             return None

--- conflicted
+++ resolved
@@ -7,13 +7,7 @@
 from django.utils.dates import MONTHS
 from django.utils.safestring import mark_safe
 
-<<<<<<< HEAD
-from .flexibledate import flexibledate, parse_flexibledate
-=======
 from .flexibledate import flexibledate
-
-from django import forms
->>>>>>> 5f22d099
 
 class FlexibleDateWidget(forms.Widget):
     """
@@ -38,17 +32,10 @@
             self.years = range(this_year-10, this_year+11)
 
     def render(self, name, value, attrs=None):
-<<<<<<< HEAD
-        if value:
-            year_val, month_val, day_val = value.get_year(), value.get_month(empty_allowed=True), value.get_day(empty_allowed=True)
-        else:
-            year_val = month_val = day_val = None
-=======
         try:
             year_val, month_val, day_val = value.get_year(), value.get_month(empty_allowed=True), value.get_day(empty_allowed=True)
         except AttributeError:
             year_val, month_val, day_val = None, None, None
->>>>>>> 5f22d099
 
         output = []
 
@@ -131,7 +118,7 @@
     def display(self):
         return str(self)
 
-
+        
 class FlexibleDateDescriptor(object):
     def __init__(self, field_name, proxy_class):
         self.field_name = field_name
@@ -152,13 +139,9 @@
 class FlexibleDateField(models.PositiveIntegerField):
 
     def from_db_value(self, value, expression, connection, context):
-<<<<<<< HEAD
         if value is None:
             return None
         return flexibledate.parse(value)
-=======
-        return self.to_python(value)
->>>>>>> 5f22d099
     
     def contribute_to_class(self, cls, name):
         super(FlexibleDateField, self).contribute_to_class(cls, name)
@@ -185,15 +168,9 @@
             return value
 
         try:
-<<<<<<< HEAD
             return flexibledate.parse(value)
         except (ValueError, TypeError) as err:
             raise ValidationError(err)
-=======
-            return flexibledate(value)
-        except (ValueError, TypeError) as inst:
-            raise ValidationError(inst)
->>>>>>> 5f22d099
         
     def get_prep_value(self, value):
         if not value:
